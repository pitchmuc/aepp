# Releases information

This page list all of the changes that came during the different release of the aepp module.

## Version 0.3.1

* adding methods for Policy module.
  * `evaluateMarketingActionUsageLabel`
  * `evaluateMarketingActionDataset`
  * `createOrupdateCustomMarketingAction`
  * `getCustomMarketingAction`
* Fixing issue on Schema Manager when multiple sandboxes are used.
* adding `compareDFschemas` method in schema module and `Schema` class.
* removing & renaming parameters for `SchemaManager` methods in `Schema` class.
* Fixing `schemaAPI` reference in `FieldGroupManager` instantiation
* adding exportDatasetToDataLandingZone module.
  * `createDataFlowIfNotExists`
  * `createDataFlow`
  * `createBaseConnection`
  * `createSourceConnection`
  * `createSourceConnection`
  * `createTargetConnection`
  * `createFlow`
  * `createFlowRun`
  * `checkIfRetry`
* Fixing addFieldGroupToSchema\
Patches: 
* Changing return type of `compareDFschemas` method to dataFrame
* Fixing `FieldGroupManager` discovery of custom data type
* More robust `getFailedBatchDF` method
* Supporting pandas > 2.0 by replacing `append` with `concat`
* Fixing support to `getEntity` method in `customerProfile` for experienceEvents data.
* Fixing `start` parameter that is not supported for `getSchemas` anymore.
* default the getSchemas to not get the adhoc schema.
* Fixing the FieldGroupManager intantiation.
<<<<<<< HEAD
* adding documentation on the Catalog
* adding 
=======
* Adding documentation on the Catalog
* Adding `onlyDestinations` and `onlySources` as parameter for the `getFlows` method.
* Fixing the `createDataset` method when wanting to have a dataset enabled for Profile and Identity Service. 
>>>>>>> e8c215f2

## version 0.3.0

* Supporting Oauth V2 token for authentication in the config file and configure methods.See [getting-started](./getting-started.md).
* Change in the default config file creation. It is now automatically creating a config file giving information for Oauth Server-to-Server integration
* Change for Oauth V1, the parameter value is now `oauthV1` instead of `oauth` when importing the config file. Automatically, the type of authentication is detected but you can still force the type of authentication to be done via the `auth_type` parameter.

## version 0.2.11

* Supporting the disabling SSL certificate disablement capability

## version 0.2.9

* adding a new module : `destinationInstanceService`
  * The new module will help provide destination support.
* logging some errors when identified in the connector `getData` operation
* returning errors for getSchemas operation
* Fixing `getRuns` in `FlowService` class when there are no runs to fetch.
* adding the possibility to extract `description` field when running `to_dataframe` in Schema and Field Group Managers
* adding the `getDataSetObservableSchema` method to retrieve all fields that contains data.

## version 0.2.8

* support for Service Token
  * refactoring of token generation to support user-based-token
  * Use `DataClass` for better abstraction of Token endpoint response.
  * sandbox management for JW and Service Token
* fix issue on `SchemaManager` and `FieldGroupManager` for searching for fields at root.
* adding first set of test 
* support JSON file for `uploadSmallFile` method in `ingestion` module
* fixing header `'Content-Type'` header param for `enableDatasetIdentity` in `catalog` module.

## version 0.2.7

* adding environment for AEP API endpoints for non-prod endpoints
* Update the `flowservice` module to support dataset egress
  * `createFlowDataLakeToDataLandingZone` method has been added
  * `createTargetConnectionDataLandingZone` method has been added
* Update the `flowservice` module to look the connection spec IDs from API instead of hardcoding them
  * method `getConnectionSpecIdFromName` has been added
  * method `getFlowSpecIdFromNames` has been added (not to be used for Destination SDK flows)
* `createFlow`method has been improved with additional parameters
* `createFlowDataLandingZoneToDataLake` has been created to simplify Data Landing Zone ingestion
  * `createSourceConnectionDataLandingZone` has been created

## version 0.2.6
* adding an `updateFlow` and `updateFlowMapping` method to `FlowManager` class.
* adding the `ConnectObect` class that will provide a more dynamic way to switch between orgs or sandboxes.
* adding `sandbox` param in class instantiation for supporting sandbox definition at instantiation time.
* adding support for `patchDataType` and `putDataType` operation in `Schema` class.
* Supporting the class `Formatter` type in the logging capability.
* updating the `createDataSet` method in `Catalog` to allow better parameterization.
* Changing Content-type for `enablingDatasetProfile` method. Undocumented issue for AEP.
* adding `getLandingZoneContainer` , `exploreLandingZone`, `getLandingZoneCredential` and `getLandingZoneContent` in `FlowService` class.
* adding `createSourceConnectionDataLandingZone` in `FlowService` class
* adding support for `systemLabels` parameters in DataSet creation.
* fixing issue on Query Service when you can only pass the `templateId` parameter\
Patch 
* fix query service endpoints reference

## version 0.2.5
* adding the `completePath` attribute for search result of `searchField` method in `SchemaManager`
* fix the `getField` method and support any field type.
* adding the `updatePolicy` method in the flow.
* fixing typo on `pathFieldGroup` method for `FieldGroupManager`.
* updating the field group will automatically update the local copy of the definition.
* adding the searchAttribute for `SchemaManager` and `FieldGroupManager` class.
* add a `createSchema` method from the `SchemaManager` class.\
Patch:
* fix when root component where search via searchField and searchAttribute
* fix when strings were passed to add Fieldgroup to SchemaManager
* adding the `updateSchema` method in `SchemaManager` class.
* adding a method to return all available default field groups (`getFieldGroupsGlobal`)
* adding `output` param or `getSchemas` and `getFieldGroups` methods
* adding a `fieldGroups` attribute to `SchemaManager` instance with `$id` and `title`

## version 0.2.4
* Supporting out of the box schema and field groups for `SchemaManager` & `FieldGroupManager`
* fix `FlowManager` instantiation when no update available for a mapping.
* adding a parameter (`mappingRulesOnly`) to extract only the rule out of a mappingSet.\
* adding querypath output for dataframe in `FieldGroupManager`
* support `property` and `customFields` having the same object construction\
PATCH : 
* moving from `customField` to `property` per default.
* adding method `getMapping` to get detail on mappings from FlowManager
* changing methods to extract MappingSet rules by `cleanMappingRules` and `copyMappingRules`

## version 0.2.2

* adding `FieldGroupManager` and `SchemaManager` class in the `schema` submodule
* adding support for more parameter on `getFailedBatches` in `catalog` submodule
* adding the new method `getMapperErrors` to access mapper errors and provide cleanse data to analyze.
* adding the `FlowManager` class to gather all information from one flow Id.
* improving the method to fetch unique component of the Flow. Avoiding additional clean up to end result.
* import `updateMappingSet` method so only the mapping list is required to be provided.\
Patch:
* fix searchField, getField by accessing `properties` and `customField` attributes.
* adding possibility to modify schema output when updating mapping.
* adding timestamp information and updating date for mapping in Flow service.
* deduplicating path for SchemaManager dataframe output
* improve when path used for title on FieldGroup manager `addField` operation is not cleaned.
* adding Enum support for `addField` operations
* adding `createFieldGroup` method on `FieldGroupManager`
* changing the requirement to instantiate `FieldGroupManager` and `SchemaManager`. No requirement to pass the Schema instance if a config file has been provided.
* supporting operation on out-of-the-box fieldgroups

## version 0.2.1

* remove requirement for `PyGreSQL` and `psycopg2`\
Patch
* Fixing looping for Schemas / Field Groups and Data Type

## version 0.2.0

* create a new interactive query class `InteractiveQuery2` that uses `psycopg2` as module.
  * supports all methods used by the `InteractiveQuery` class
* adding `getAlertSubscriptions`, `createAlertSubscription` and all methods related to alerts in `queryservice` module
* adding the `createAcceleratedQuery` method in the `queryservice` module
* adding new methods for `segmentation` module
  * all audiences methods (GET, POST, PUT, DELETE)
  * Bulk Definition
  * Convert segment definition
  * rename `searchEntity` to `searchEntities`
* adding more logger log in schema

## version 0.1.8

* improve `getClasses` in the schema module.
* Adding some classes methods:
  * putClass
  * patchClass
  * deleteClass
* adding shortcuts for
  * enabling a schema for union profile : `enableSchemaForRealTime`
  * extend a FieldGroup / Mixin to multiple class support (ExperienceEvent/Record/Profile) : `extendFieldGroup`
* adding several methods for profile and identity enablement of datasets:
  * `enableDatasetProfile`
  * `enableDatasetIdentity`
  * `disableDatasetProfile`
  * `disableDatasetIdentity`
  * `createUnionProfileDataset`
* adding `createExportJob` fin the `customerprofile` module
* adding `getExportJobs`,`getExportJob` and `deleteExportJob`\
Patch:
* improving `schema` internal module work
* adding new option for `getFieldGroup` method 
* fix issue with `getDataType` method
* fixing typo in documentation
* Improving descriptor methods with primary support
* fixing getDescriptors loop
* adding deprecated option for schema, fieldGroup and class
* fixing `SyncValidation` parameter in data ingestion.
* adding option to get raw request response object
* Fixing sandbox attribute update when using `updateSandbox` method
* Fix `getAuditEvent` pagination
* Improving `copyFieldGroup` method
* Fixing `extendFieldGroup`
* supporting parquet file download from data access API
* supporting replace operation when creating batch.

## version 0.1.7

* adding statistics endpoint to retrieve dataset size in the `QueryService` class in the `queryservice` module. Method: `getDatasetStatistics`.
* adding the destination SDK capability in the `destination` module. Documentation on [Destination Authoring](https://developer.adobe.com/experience-platform-apis/references/destination-authoring/) or [internal documentation](https://github.com/pitchmuc/aepp/blob/master/docs/destination.md)
* adding the capability to enable a dataset for profile directly from API: `catalog` module and method `enableDatasetProfile`
* Improving the `createClass` method with simpler parameters.
* Updating links to Adobe documentation
* Change `Accept` parameter for `application/json` in `identity` submodule for certain methods.\
Patch:
* typo on the `getIdentity` parameter check conditions.

## version 0.1.6

* update `queryservice` module to avoid PostgreSQL server installation when not using `InteractiveQuery`.
* update query service module documentation.
* adding `export` and `import` method to the schema module.
* adding behavior methods to schema module.
* parametarize the `generateLoggingObject` method.

## version 0.1.5

* improve `segmentation` methods

## version 0.1.4

* adding queryTemplate endpoint (GET and DELETE)
* adding `cancelQuery` and `deleteQuery` method
* adding `property` parameter on `getQueries` method
* modifying `deleteBatch` method location. Now part of the `ingestion` module.
* adding `replayBatch` method to ingestion module.
* adding FieldGroup compatibility.
* adding logging capability (see [documentation](./logging.md))

Patches:

* fix an issue on logging data when using `GET` method.
* adding more endpoints in the `dataprep` module
* adding the `updateSchedule` on the `segmentation` module

## version 0.1.3

* adding manifest file to include pickle files
* changing setup file to include pickle files
* adding overlap report endpoint in `customerprofile`

Patch:

* Fix `getRuns` and `getRun` in `flowService` module
* adding *n_results* parameter in most of global calls
* fix `streamMessage` and `streamMessages` methods wrong capitalization
* adding docstring to `flowservice` elements

## version 0.1.2

* handling pagination on `getConnections` method in `flowService`
* fix `getRun` and `getRuns` methods
* adding `getResource` method on `schema`, `queryService`, `flowservice` and `catalog` module
* exposing encoding capability on the `saveFile` method
* adding `decodeStreamBatch` to the catalog module to decode the message returned by failed batch.
* adding `jsonStreamMessages` to the catalog module to transform the output `decodeStreamBatch` into list of dictionary.
* adding `getFailedBatchesDF` method to catalog module

Patch :

* fix `getFailedBatchesDF` when no Flow or no Tag is used
* adding deprecated `deleteBatch` method.

## version 0.1.1

* adding `observability` submodule
* adding Query Service Template template as attribute: `TEMPLATESAMPLE`.
* update `catalog` parameters for standardization.
* fix Stream batch
* rename `mapping` to `dataprep`
* fix sandbox switch on `importConfigFile`
* change `Sandbox` class to `Sandboxes` for consistency.

PATCH

* fixing *`limit`* parameter for `queryIdentity` method
* fixing verbose f string method.

## version 0.1.0

* official release of the aepp module as beta python module with support.\
  The module include:
  * Automatic token generation and maintenance
  * Documentation on use-cases for the modules (with a star)
  * Support to most endpoints described on the [AEP API documentation](https://www.adobe.io/apis/experienceplatform/home/api-reference.html) (as January 2021).
    * Schema *
    * Query Service *
    * Identity *
    * Privacy Service
    * Sandboxes *
    * Segmentation *
    * Sensei
    * Flow Service *
    * Dule
    * Customer Profile *
    * Catalog *
    * Data Access *
    * Mapping Service *
    * Datasets *
    * Ingestion *
  
Patches:

* fix `save` option in `getSchemaSample`
* add `save` option to `getSchemaPaths`
* change `getBatches` method parameters to add "dataframe" and "raw" ouputs options
* upgrading the docstring for `postQuery` method
* changing `exportJobs` to `getExportJobs`
* removing some duplicate attributes in `QueryService` class
* fix verification issue on queryService `createQueryTemplate` method.

Return to [README](../README.md)<|MERGE_RESOLUTION|>--- conflicted
+++ resolved
@@ -33,14 +33,9 @@
 * Fixing `start` parameter that is not supported for `getSchemas` anymore.
 * default the getSchemas to not get the adhoc schema.
 * Fixing the FieldGroupManager intantiation.
-<<<<<<< HEAD
 * adding documentation on the Catalog
-* adding 
-=======
-* Adding documentation on the Catalog
 * Adding `onlyDestinations` and `onlySources` as parameter for the `getFlows` method.
 * Fixing the `createDataset` method when wanting to have a dataset enabled for Profile and Identity Service. 
->>>>>>> e8c215f2
 
 ## version 0.3.0
 
